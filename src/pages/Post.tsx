import React, { useState, useEffect, useContext } from 'react';
import { useParams, Link } from 'react-router-dom';
import '../css/post_him.css';
import { UserContext } from '../UserContext';
import ConfirmationModal from '../components/ConfirmationModal';
import '../css/Link-header.css'
import { FaThumbsDown, FaThumbsUp } from 'react-icons/fa';
import '../css/Post.css';
interface Comment {
  _id: string;
  author: {
    username: string;
  };
  content: string;
  createdAt: string;
  likes: string[];
  dislikes: string[];
}

/**
 * Asynchronously deletes a post.
 *
 * @param {any} postId - The ID of the post to delete.
 * @return {Promise<void>} A promise that resolves after deleting the post.
 */
const PostPage = () => {
  const [postInfo, setPostInfo] = useState(null);
  const [openDropdown, setOpenDropdown] = useState(null);
  const [comments, setComments] = useState<Comment[]>([]);
  const [userLikes, setUserLikes] = useState<Record<string, boolean>>({});
  const [newComment, setNewComment] = useState('');
  const [replyingTo, setReplyingTo] = useState(null);
  const [confirmModalIsOpen, setConfirmModalIsOpen] = useState(false);
  const [editingComment, setEditingComment] = useState(null);
  const [editedContent, setEditedContent] = useState('');
  const [likes, setLikes] = useState(0);
  const [dislikes, setDislikes] = useState(0);
  const [userLiked, setUserLiked] = useState(false);
  const [userDisliked, setUserDisliked] = useState(false);
  const [confirmModalOnConfirm, setConfirmModalOnConfirm] = useState(() => () => {});
  const { userInfo } = useContext(UserContext);
  const { id } = useParams();

const fetchComments = () => {
  fetch(`https://mern-backend-neon.vercel.app/comments/${id}`)
    .then(response => response.json())
    .then((fetchedComments: Comment[]) => {
      setComments(fetchedComments);
    })
    .catch(error => console.error('Error fetching comments:', error));
};

const formatContent = (content) => {
    const parser = new DOMParser();
    const doc = parser.parseFromString(content, 'text/html');
    
    // Centrer et arrondir toutes les images
    doc.querySelectorAll('img').forEach(img => {
      img.style.display = 'block';
      img.style.margin = '0 auto';
      img.style.borderRadius = '0.5rem';
      img.style.maxWidth = '100%';
      img.style.height = 'auto';
    });
  
   // Ajuster l'espacement des titres et paragraphes
  doc.querySelectorAll('h1, h2, h3, h4, h5, h6').forEach(heading => {
    heading.style.marginTop = '1.5rem';
    heading.style.marginBottom = '0.5rem';
  });

  doc.querySelectorAll('p').forEach(paragraph => {
    paragraph.style.marginTop = '0.5rem';
    paragraph.style.marginBottom = '1rem';
  });

    return doc.body.innerHTML;
  };

const handleLikeComment = async (commentId: string) => {
  if (!userInfo) {
    alert('You must be logged in to like a comment');
    return;
  }
  try {
    const response = await fetch(`https://mern-backend-neon.vercel.app/comment/${commentId}/like`, {
      method: 'POST',
      credentials: 'include',
    });
    if (response.ok) {
      const data = await response.json();
      setComments(comments.map(comment => 
        comment._id === commentId 
          ? {...comment, likes: data.likes, dislikes: data.dislikes} 
          : comment
      ));
    }
  } catch (error) {
    console.error('Error liking comment:', error);
  }
};

const handleDislikeComment = async (commentId: string) => {
  if (!userInfo) {
    alert('You must be logged in to dislike a comment');
    return;
  }
  try {
    const response = await fetch(`https://mern-backend-neon.vercel.app/comment/${commentId}/dislike`, {
      method: 'POST',
      credentials: 'include',
    });
    if (response.ok) {
      const data = await response.json();
      setComments(comments.map(comment => 
        comment._id === commentId 
          ? {...comment, likes: data.likes, dislikes: data.dislikes} 
          : comment
      ));
    }
  } catch (error) {
    console.error('Error disliking comment:', error);
  }
};
  const handleEditComment = (commentId) => {
  const comment = comments.find(c => c._id === commentId);
  setEditingComment(commentId);
  setEditedContent(comment.content);
  setOpenDropdown(null);
};

const handleUpdateComment = async (commentId) => {
  try {
    const response = await fetch(`https://mern-backend-neon.vercel.app/comment/${commentId}`, {
      method: 'PUT',
      headers: {
        'Content-Type': 'application/json',
      },
      body: JSON.stringify({ content: editedContent }),
      credentials: 'include',
    });
    if (response.ok) {
      fetchComments();
      setEditingComment(null);
    } else {
      alert('Failed to update comment');
    }
  } catch (error) {
    console.error('Error updating comment:', error);
  }
};

const handleDeleteComment = async (commentId) => {
  if (window.confirm('Are you sure you want to delete this comment?')) {
    try {
      const response = await fetch(`api/comment/${commentId}`, {
        method: 'DELETE',
        credentials: 'include',
      });
      if (response.ok) {
        fetchComments();
      } else {
        alert('Failed to delete comment');
      }
    } catch (error) {
      console.error('Error deleting comment:', error);
    }
  }
  setOpenDropdown(null);
};
const handleReply = async (parentId, content) => {
  if (!userInfo) {
    alert('You must be logged in to reply');
    return;
  }
  try {
    const response = await fetch('https://mern-backend-neon.vercel.app/comment', {
      method: 'POST',
      headers: {
        'Content-Type': 'application/json',
      },
      body: JSON.stringify({
        content,
        postId: id,
        parentId,
      }),
      credentials: 'include',
    });
    if (response.ok) {
      fetchComments();
    } else {
      alert('Failed to post reply');
    }
  } catch (error) {
    console.error('Error posting reply:', error);
  }
};
 const handleCommentSubmit = async (e, parentId = null) => {
    e.preventDefault();
    try {
      const response = await fetch('api/comment', {
        method: 'POST',
        headers: {
          'Content-Type': 'application/json',
        },
        body: JSON.stringify({
          content: newComment,
          postId: id,
          parentId,
        }),
        credentials: 'include',
      });
      if (response.ok) {
        setNewComment('');
        setReplyingTo(null);
        fetchComments();
      } else {
        const data = await response.json();
        alert(data.message || 'Failed to post comment');
      }
    } catch (error) {
      console.error('Error posting comment:', error);
      alert('An error occurred while posting your comment');
    }
  };

  useEffect(() => {
    fetch(`https://mern-backend-neon.vercel.app/post/${id}`)
      .then(response => response.json())
      .then(postInfo => {
        setPostInfo(postInfo);
        setLikes(postInfo.likes?.length || 0);
        setDislikes(postInfo.dislikes?.length || 0);
        if (userInfo) {
          setUserLiked(postInfo.likes?.includes(userInfo.id));
          setUserDisliked(postInfo.dislikes?.includes(userInfo.id));
        }
      })
      .catch(error => console.error('Error fetching post:', error));

    fetchComments();
     const style = document.createElement('style');
    style.textContent = `
      .highlight {
        animation: highlightFade 2s;
      }
      @keyframes highlightFade {
        0% { background-color: #fff3cd; }
        100% { background-color: transparent; }
      }
    `;
    document.head.appendChild(style);

    return () => {
      document.head.removeChild(style);
    };
  }, [id, userInfo]);

    const handleLikePost = async () => {
    if (!userInfo) {
      alert('You must be logged in to like a post');
      return;
    }
    try {
      const response = await fetch(`https://mern-backend-neon.vercel.app/post/${id}/like`, {
        method: 'POST',
        credentials: 'include',
      });
      if (response.ok) {
        const data = await response.json();
        setLikes(data.likes.length);
        setDislikes(data.dislikes.length);
        setUserLiked(data.likes.includes(userInfo.id));
        setUserDisliked(data.dislikes.includes(userInfo.id));
      }
    } catch (error) {
      console.error('Error liking post:', error);
    }
  };

  const handleDislikePost = async () => {
    if (!userInfo) {
      alert('You must be logged in to dislike a post');
      return;
    }
    try {
      const response = await fetch(`https://mern-backend-neon.vercel.app/post/${id}/dislike`, {
        method: 'POST',
        credentials: 'include',
      });
      if (response.ok) {
        const data = await response.json();
        setLikes(data.likes.length);
        setDislikes(data.dislikes.length);
        setUserLiked(data.likes.includes(userInfo.id));
        setUserDisliked(data.dislikes.includes(userInfo.id));
      }
    } catch (error) {
      console.error('Error disliking post:', error);
    }
  };
  const scrollToComment = (commentId) => {
  const element = document.getElementById(`comment-${commentId}`);
  if (element) {
    element.scrollIntoView({ behavior: 'smooth' });
    element.classList.add('highlight');
    setTimeout(() => {
      element.classList.remove('highlight');
    }, 2000);
  }
};
const renderComments = (comments, depth = 0, parentId = null) => {
  return comments.map((comment) => (
// [MermaidChart: 21eff2e7-b486-4790-8dbc-5b91f59c78c5]
    <div key={comment._id} id={`comment-${comment._id}`} className={`${depth > 0 ? 'ml-8' : ''} bg-white rounded-lg shadow-md p-4 mb-4`}>
      <div className="flex items-start space-x-3 mb-4">
        <img 
          className="w-10 h-10 rounded-full" 
          src={`https://ui-avatars.com/api/?name=${comment.author.username}&background=random`} 
          alt={comment.author.username} 
        />
        <div className="flex-1">
          <div className="flex items-center justify-between">
            <h4 className="font-semibold text-sm">{comment.author.username}</h4>
            <span className="text-xs text-gray-500">{new Date(comment.createdAt).toLocaleString()}</span>
          </div>
          
          {parentId && (
            <div className="text-xs text-gray-500 mt-1 mb-2">
              replying to <a 
                href={`#comment-${parentId}`} 
                onClick={(e) => {
                  e.preventDefault();
                  scrollToComment(parentId);
                }} 
                className="text-blue-500 hover:underline"
              >
                {comments.find(c => c._id === parentId)?.author.username}
              </a>
            </div>
          )}

          {editingComment === comment._id ? (
            <form onSubmit={(e) => {
              e.preventDefault();
              handleUpdateComment(comment._id);
            }} className="mt-2">
              <textarea
                value={editedContent}
                onChange={(e) => setEditedContent(e.target.value)}
                className="w-full p-2 border rounded text-sm"
                required
              />
              <div className="flex justify-end mt-2 space-x-2">
                <button type="submit" className="px-3 py-1 bg-blue-500 text-white rounded-md text-xs hover:bg-blue-600 transition">
                  Update
                </button>
                <button onClick={() => setEditingComment(null)} className="px-3 py-1 bg-gray-300 text-gray-700 rounded-md text-xs hover:bg-gray-400 transition">
                  Cancel
                </button>
              </div>
            </form>
          ) : (
            <p className="text-gray-700 mt-1">{comment.content}</p>
          )}
          
          <div className="flex items-center space-x-4 mt-3">
            <button 
              onClick={() => handleLikeComment(comment._id)} 
              className={`flex items-center space-x-1 text-sm ${comment.likes.includes(userInfo?.id) ? 'text-blue-500' : 'text-gray-500'} hover:text-blue-600 transition`}
            >
              <FaThumbsUp />
              <span>{comment.likes.length}</span>
            </button>
            <button 
              onClick={() => handleDislikeComment(comment._id)} 
              className={`flex items-center space-x-1 text-sm ${comment.dislikes.includes(userInfo?.id) ? 'text-red-500' : 'text-gray-500'} hover:text-red-600 transition`}
            >
              <FaThumbsDown />
              <span>{comment.dislikes.length}</span>
            </button>
            <button 
              onClick={() => setReplyingTo(comment._id)} 
              className="flex items-center space-x-1 text-sm text-gray-500 hover:text-blue-500 transition"
            >
              <span>Reply</span>
            </button>
            {userInfo && userInfo.id === comment.author._id && (
              <>
                <button 
                  onClick={() => handleEditComment(comment._id)} 
                  className="flex items-center space-x-1 text-sm text-gray-500 hover:text-blue-500 transition"
                >
                  <span>Edit</span>
                </button>
                <button 
                  onClick={() => handleDeleteComment(comment._id)} 
                  className="flex items-center space-x-1 text-sm text-gray-500 hover:text-red-500 transition"
                >
                  <span>Delete</span>
                </button>
              </>
            )}
          </div>
        </div>
      </div>
      
      {replyingTo === comment._id && (
        <form onSubmit={(e) => {
          e.preventDefault();
          handleReply(comment._id, newComment);
          setNewComment('');
          setReplyingTo(null);
        }} className="mt-4">
          <textarea
            value={newComment}
            onChange={(e) => setNewComment(e.target.value)}
            placeholder="Write your reply..."
            className="w-full p-2 border rounded text-sm focus:ring-2 focus:ring-blue-500 focus:border-transparent"
            required
          />
          <div className="flex justify-end mt-2">
            <button type="submit" className="px-4 py-2 bg-blue-500 text-white rounded-md text-sm hover:bg-blue-600 transition">
              Post Reply
            </button>
          </div>
        </form>
      )}
      
      {comment.replies && comment.replies.length > 0 && (
        <div className="mt-4">
          {renderComments(comment.replies, depth + 1, comment._id)}
        </div>
      )}
    </div>
  ));
};

  if (!postInfo) return '';

  const username = userInfo?.username;
  const id2 = userInfo?.id;

  /**
   * Asynchronously deletes a post.
   *
   * @param {any} postId - The ID of the post to delete.
   * @return {Promise<void>} A promise that resolves after deleting the post.
   */
  async function deletePost(postId) {
    try {
      // Afficher la fenêtre modale de confirmation
      setConfirmModalIsOpen(true);
      const confirmDeletion = await new Promise(resolve => {
        setConfirmModalOnConfirm(() => {
          resolve(true);
          setConfirmModalIsOpen(false);
        });
      });

      if (confirmDeletion) {
        const response = await fetch(`https://mern-backend-neon.vercel.app/post/${postId}`, {
          method: 'DELETE',
          credentials: 'include'
        });

        if (response.ok) {
          // Gérer la suppression réussie
          console.log('Post deleted successfully');
          alert("Post deleted successfully");
          // Rediriger vers la page d'accueil ou une autre page
          window.location.href = '/';
        } else {
          // Gérer l'erreur
          console.error('Error deleting post');
        }
      }
    } catch (error) {
      console.error(error);
    }
  }

  const LikeIcon = () => (
    <div className="svg-snoweb svg-theme-light">
      <FaThumbsUp/>
    </div>
  );

  const DislikeIcon = () => (
    <div className="svg-snoweb svg-theme-light ">
      <FaThumbsDown/>

    </div>
  );

const formatImagePath = (path) => {
<<<<<<< HEAD
  if (path.startsWith('http')) {
    return path;
  }
  return `https://mern-backend-neon.vercel.app/${path.replace(/\\/g, '/')}`;
};
=======
  return `https://mern-backend-neon.vercel.app/${path.replace(/\\/g, '/')}`;
};

>>>>>>> b6c879c5

  
 return (
    <div className="max-w-4xl mx-auto px-4 py-8">
      <div className="mb-8">
        <div className="relative w-full h-96 bg-cover bg-center rounded-lg overflow-hidden">
          <img src={formatImagePath(postInfo.cover)} alt={postInfo.title} className="w-full h-full object-cover" />
          <div className="absolute inset-0 bg-black bg-opacity-50 flex flex-col justify-center items-center text-white p-4">
            <h1 className="text-4xl font-bold text-center mb-4">{postInfo.title}</h1>
            <time className="text-lg">
              {new Date(postInfo.createdAt).toLocaleString("en-US", {
                month: "long",
                day: "numeric",
                year: "numeric"
              })}
            </time>
          </div>
        </div>
      </div>

 <div className="bg-white shadow-lg rounded-lg p-6 mb-8">
        <div 
          className="prose max-w-none"
          dangerouslySetInnerHTML={{ __html: formatContent(postInfo.content) }}
        />
      </div>

      <div className="flex justify-center items-center space-x-8 mb-8">
        <button onClick={handleLikePost} className={`flex items-center space-x-2 ${userLiked ? 'text-blue-500' : 'text-gray-500'} hover:text-blue-600 transition`}>
          <FaThumbsUp className="w-6 h-6" />
          <span className="text-lg">{likes}</span>
        </button>
        <button onClick={handleDislikePost} className={`flex items-center space-x-2 ${userDisliked ? 'text-red-500' : 'text-gray-500'} hover:text-red-600 transition`}>
          <FaThumbsDown className="w-6 h-6" />
          <span className="text-lg">{dislikes}</span>
        </button>
      </div>

      {id2 === postInfo.author && (
        <div className="flex justify-center space-x-4 mb-8">
          <Link to={`/edit_page/${postInfo._id}`} className="flex items-center bg-green-500 hover:bg-green-600 text-white px-4 py-2 rounded-md transition">
            Edit Post
          </Link>
          <button onClick={() => deletePost(postInfo._id)} className="flex items-center bg-red-500 hover:bg-red-600 text-white px-4 py-2 rounded-md transition">
            Delete Post
          </button>
        </div>
      )}

      <div className="bg-gray-100 rounded-lg p-6">
        <h2 className="text-2xl font-bold mb-6">Discussion ({comments.length})</h2>
        
        {username ? (
          <form onSubmit={handleCommentSubmit} className="mb-8">
            <textarea 
              className="w-full p-3 border border-gray-300 rounded-lg focus:ring-2 focus:ring-blue-500 focus:border-transparent"
              rows="4"
              placeholder="Write your comment..."
              value={newComment}
              onChange={(e) => setNewComment(e.target.value)}
              required
            ></textarea>
            <button 
              type="submit"
              className="mt-2 bg-blue-500 hover:bg-blue-600 text-white font-bold py-2 px-4 rounded transition"
            >
              Post Comment
            </button>
          </form>
        ) : (
          <p className="mb-6 text-gray-600">Please <Link to="/login_page" className="text-blue-500 hover:underline">log in</Link> to comment and like.</p>
        )}

        <div className="space-y-6">
          {renderComments(comments)}
        </div>
      </div>

      <ConfirmationModal 
        isOpen={confirmModalIsOpen} 
        onRequestClose={() => setConfirmModalIsOpen(false)} 
        onConfirm={confirmModalOnConfirm} 
      />
    </div>
  );
};



export default PostPage;
<|MERGE_RESOLUTION|>--- conflicted
+++ resolved
@@ -1,597 +1,591 @@
-import React, { useState, useEffect, useContext } from 'react';
-import { useParams, Link } from 'react-router-dom';
-import '../css/post_him.css';
-import { UserContext } from '../UserContext';
-import ConfirmationModal from '../components/ConfirmationModal';
-import '../css/Link-header.css'
-import { FaThumbsDown, FaThumbsUp } from 'react-icons/fa';
-import '../css/Post.css';
-interface Comment {
-  _id: string;
-  author: {
-    username: string;
-  };
-  content: string;
-  createdAt: string;
-  likes: string[];
-  dislikes: string[];
-}
-
-/**
- * Asynchronously deletes a post.
- *
- * @param {any} postId - The ID of the post to delete.
- * @return {Promise<void>} A promise that resolves after deleting the post.
- */
-const PostPage = () => {
-  const [postInfo, setPostInfo] = useState(null);
-  const [openDropdown, setOpenDropdown] = useState(null);
-  const [comments, setComments] = useState<Comment[]>([]);
-  const [userLikes, setUserLikes] = useState<Record<string, boolean>>({});
-  const [newComment, setNewComment] = useState('');
-  const [replyingTo, setReplyingTo] = useState(null);
-  const [confirmModalIsOpen, setConfirmModalIsOpen] = useState(false);
-  const [editingComment, setEditingComment] = useState(null);
-  const [editedContent, setEditedContent] = useState('');
-  const [likes, setLikes] = useState(0);
-  const [dislikes, setDislikes] = useState(0);
-  const [userLiked, setUserLiked] = useState(false);
-  const [userDisliked, setUserDisliked] = useState(false);
-  const [confirmModalOnConfirm, setConfirmModalOnConfirm] = useState(() => () => {});
-  const { userInfo } = useContext(UserContext);
-  const { id } = useParams();
-
-const fetchComments = () => {
-  fetch(`https://mern-backend-neon.vercel.app/comments/${id}`)
-    .then(response => response.json())
-    .then((fetchedComments: Comment[]) => {
-      setComments(fetchedComments);
-    })
-    .catch(error => console.error('Error fetching comments:', error));
-};
-
-const formatContent = (content) => {
-    const parser = new DOMParser();
-    const doc = parser.parseFromString(content, 'text/html');
-    
-    // Centrer et arrondir toutes les images
-    doc.querySelectorAll('img').forEach(img => {
-      img.style.display = 'block';
-      img.style.margin = '0 auto';
-      img.style.borderRadius = '0.5rem';
-      img.style.maxWidth = '100%';
-      img.style.height = 'auto';
-    });
-  
-   // Ajuster l'espacement des titres et paragraphes
-  doc.querySelectorAll('h1, h2, h3, h4, h5, h6').forEach(heading => {
-    heading.style.marginTop = '1.5rem';
-    heading.style.marginBottom = '0.5rem';
-  });
-
-  doc.querySelectorAll('p').forEach(paragraph => {
-    paragraph.style.marginTop = '0.5rem';
-    paragraph.style.marginBottom = '1rem';
-  });
-
-    return doc.body.innerHTML;
-  };
-
-const handleLikeComment = async (commentId: string) => {
-  if (!userInfo) {
-    alert('You must be logged in to like a comment');
-    return;
-  }
-  try {
-    const response = await fetch(`https://mern-backend-neon.vercel.app/comment/${commentId}/like`, {
-      method: 'POST',
-      credentials: 'include',
-    });
-    if (response.ok) {
-      const data = await response.json();
-      setComments(comments.map(comment => 
-        comment._id === commentId 
-          ? {...comment, likes: data.likes, dislikes: data.dislikes} 
-          : comment
-      ));
-    }
-  } catch (error) {
-    console.error('Error liking comment:', error);
-  }
-};
-
-const handleDislikeComment = async (commentId: string) => {
-  if (!userInfo) {
-    alert('You must be logged in to dislike a comment');
-    return;
-  }
-  try {
-    const response = await fetch(`https://mern-backend-neon.vercel.app/comment/${commentId}/dislike`, {
-      method: 'POST',
-      credentials: 'include',
-    });
-    if (response.ok) {
-      const data = await response.json();
-      setComments(comments.map(comment => 
-        comment._id === commentId 
-          ? {...comment, likes: data.likes, dislikes: data.dislikes} 
-          : comment
-      ));
-    }
-  } catch (error) {
-    console.error('Error disliking comment:', error);
-  }
-};
-  const handleEditComment = (commentId) => {
-  const comment = comments.find(c => c._id === commentId);
-  setEditingComment(commentId);
-  setEditedContent(comment.content);
-  setOpenDropdown(null);
-};
-
-const handleUpdateComment = async (commentId) => {
-  try {
-    const response = await fetch(`https://mern-backend-neon.vercel.app/comment/${commentId}`, {
-      method: 'PUT',
-      headers: {
-        'Content-Type': 'application/json',
-      },
-      body: JSON.stringify({ content: editedContent }),
-      credentials: 'include',
-    });
-    if (response.ok) {
-      fetchComments();
-      setEditingComment(null);
-    } else {
-      alert('Failed to update comment');
-    }
-  } catch (error) {
-    console.error('Error updating comment:', error);
-  }
-};
-
-const handleDeleteComment = async (commentId) => {
-  if (window.confirm('Are you sure you want to delete this comment?')) {
-    try {
-      const response = await fetch(`api/comment/${commentId}`, {
-        method: 'DELETE',
-        credentials: 'include',
-      });
-      if (response.ok) {
-        fetchComments();
-      } else {
-        alert('Failed to delete comment');
-      }
-    } catch (error) {
-      console.error('Error deleting comment:', error);
-    }
-  }
-  setOpenDropdown(null);
-};
-const handleReply = async (parentId, content) => {
-  if (!userInfo) {
-    alert('You must be logged in to reply');
-    return;
-  }
-  try {
-    const response = await fetch('https://mern-backend-neon.vercel.app/comment', {
-      method: 'POST',
-      headers: {
-        'Content-Type': 'application/json',
-      },
-      body: JSON.stringify({
-        content,
-        postId: id,
-        parentId,
-      }),
-      credentials: 'include',
-    });
-    if (response.ok) {
-      fetchComments();
-    } else {
-      alert('Failed to post reply');
-    }
-  } catch (error) {
-    console.error('Error posting reply:', error);
-  }
-};
- const handleCommentSubmit = async (e, parentId = null) => {
-    e.preventDefault();
-    try {
-      const response = await fetch('api/comment', {
-        method: 'POST',
-        headers: {
-          'Content-Type': 'application/json',
-        },
-        body: JSON.stringify({
-          content: newComment,
-          postId: id,
-          parentId,
-        }),
-        credentials: 'include',
-      });
-      if (response.ok) {
-        setNewComment('');
-        setReplyingTo(null);
-        fetchComments();
-      } else {
-        const data = await response.json();
-        alert(data.message || 'Failed to post comment');
-      }
-    } catch (error) {
-      console.error('Error posting comment:', error);
-      alert('An error occurred while posting your comment');
-    }
-  };
-
-  useEffect(() => {
-    fetch(`https://mern-backend-neon.vercel.app/post/${id}`)
-      .then(response => response.json())
-      .then(postInfo => {
-        setPostInfo(postInfo);
-        setLikes(postInfo.likes?.length || 0);
-        setDislikes(postInfo.dislikes?.length || 0);
-        if (userInfo) {
-          setUserLiked(postInfo.likes?.includes(userInfo.id));
-          setUserDisliked(postInfo.dislikes?.includes(userInfo.id));
-        }
-      })
-      .catch(error => console.error('Error fetching post:', error));
-
-    fetchComments();
-     const style = document.createElement('style');
-    style.textContent = `
-      .highlight {
-        animation: highlightFade 2s;
-      }
-      @keyframes highlightFade {
-        0% { background-color: #fff3cd; }
-        100% { background-color: transparent; }
-      }
-    `;
-    document.head.appendChild(style);
-
-    return () => {
-      document.head.removeChild(style);
-    };
-  }, [id, userInfo]);
-
-    const handleLikePost = async () => {
-    if (!userInfo) {
-      alert('You must be logged in to like a post');
-      return;
-    }
-    try {
-      const response = await fetch(`https://mern-backend-neon.vercel.app/post/${id}/like`, {
-        method: 'POST',
-        credentials: 'include',
-      });
-      if (response.ok) {
-        const data = await response.json();
-        setLikes(data.likes.length);
-        setDislikes(data.dislikes.length);
-        setUserLiked(data.likes.includes(userInfo.id));
-        setUserDisliked(data.dislikes.includes(userInfo.id));
-      }
-    } catch (error) {
-      console.error('Error liking post:', error);
-    }
-  };
-
-  const handleDislikePost = async () => {
-    if (!userInfo) {
-      alert('You must be logged in to dislike a post');
-      return;
-    }
-    try {
-      const response = await fetch(`https://mern-backend-neon.vercel.app/post/${id}/dislike`, {
-        method: 'POST',
-        credentials: 'include',
-      });
-      if (response.ok) {
-        const data = await response.json();
-        setLikes(data.likes.length);
-        setDislikes(data.dislikes.length);
-        setUserLiked(data.likes.includes(userInfo.id));
-        setUserDisliked(data.dislikes.includes(userInfo.id));
-      }
-    } catch (error) {
-      console.error('Error disliking post:', error);
-    }
-  };
-  const scrollToComment = (commentId) => {
-  const element = document.getElementById(`comment-${commentId}`);
-  if (element) {
-    element.scrollIntoView({ behavior: 'smooth' });
-    element.classList.add('highlight');
-    setTimeout(() => {
-      element.classList.remove('highlight');
-    }, 2000);
-  }
-};
-const renderComments = (comments, depth = 0, parentId = null) => {
-  return comments.map((comment) => (
-// [MermaidChart: 21eff2e7-b486-4790-8dbc-5b91f59c78c5]
-    <div key={comment._id} id={`comment-${comment._id}`} className={`${depth > 0 ? 'ml-8' : ''} bg-white rounded-lg shadow-md p-4 mb-4`}>
-      <div className="flex items-start space-x-3 mb-4">
-        <img 
-          className="w-10 h-10 rounded-full" 
-          src={`https://ui-avatars.com/api/?name=${comment.author.username}&background=random`} 
-          alt={comment.author.username} 
-        />
-        <div className="flex-1">
-          <div className="flex items-center justify-between">
-            <h4 className="font-semibold text-sm">{comment.author.username}</h4>
-            <span className="text-xs text-gray-500">{new Date(comment.createdAt).toLocaleString()}</span>
-          </div>
-          
-          {parentId && (
-            <div className="text-xs text-gray-500 mt-1 mb-2">
-              replying to <a 
-                href={`#comment-${parentId}`} 
-                onClick={(e) => {
-                  e.preventDefault();
-                  scrollToComment(parentId);
-                }} 
-                className="text-blue-500 hover:underline"
-              >
-                {comments.find(c => c._id === parentId)?.author.username}
-              </a>
-            </div>
-          )}
-
-          {editingComment === comment._id ? (
-            <form onSubmit={(e) => {
-              e.preventDefault();
-              handleUpdateComment(comment._id);
-            }} className="mt-2">
-              <textarea
-                value={editedContent}
-                onChange={(e) => setEditedContent(e.target.value)}
-                className="w-full p-2 border rounded text-sm"
-                required
-              />
-              <div className="flex justify-end mt-2 space-x-2">
-                <button type="submit" className="px-3 py-1 bg-blue-500 text-white rounded-md text-xs hover:bg-blue-600 transition">
-                  Update
-                </button>
-                <button onClick={() => setEditingComment(null)} className="px-3 py-1 bg-gray-300 text-gray-700 rounded-md text-xs hover:bg-gray-400 transition">
-                  Cancel
-                </button>
-              </div>
-            </form>
-          ) : (
-            <p className="text-gray-700 mt-1">{comment.content}</p>
-          )}
-          
-          <div className="flex items-center space-x-4 mt-3">
-            <button 
-              onClick={() => handleLikeComment(comment._id)} 
-              className={`flex items-center space-x-1 text-sm ${comment.likes.includes(userInfo?.id) ? 'text-blue-500' : 'text-gray-500'} hover:text-blue-600 transition`}
-            >
-              <FaThumbsUp />
-              <span>{comment.likes.length}</span>
-            </button>
-            <button 
-              onClick={() => handleDislikeComment(comment._id)} 
-              className={`flex items-center space-x-1 text-sm ${comment.dislikes.includes(userInfo?.id) ? 'text-red-500' : 'text-gray-500'} hover:text-red-600 transition`}
-            >
-              <FaThumbsDown />
-              <span>{comment.dislikes.length}</span>
-            </button>
-            <button 
-              onClick={() => setReplyingTo(comment._id)} 
-              className="flex items-center space-x-1 text-sm text-gray-500 hover:text-blue-500 transition"
-            >
-              <span>Reply</span>
-            </button>
-            {userInfo && userInfo.id === comment.author._id && (
-              <>
-                <button 
-                  onClick={() => handleEditComment(comment._id)} 
-                  className="flex items-center space-x-1 text-sm text-gray-500 hover:text-blue-500 transition"
-                >
-                  <span>Edit</span>
-                </button>
-                <button 
-                  onClick={() => handleDeleteComment(comment._id)} 
-                  className="flex items-center space-x-1 text-sm text-gray-500 hover:text-red-500 transition"
-                >
-                  <span>Delete</span>
-                </button>
-              </>
-            )}
-          </div>
-        </div>
-      </div>
-      
-      {replyingTo === comment._id && (
-        <form onSubmit={(e) => {
-          e.preventDefault();
-          handleReply(comment._id, newComment);
-          setNewComment('');
-          setReplyingTo(null);
-        }} className="mt-4">
-          <textarea
-            value={newComment}
-            onChange={(e) => setNewComment(e.target.value)}
-            placeholder="Write your reply..."
-            className="w-full p-2 border rounded text-sm focus:ring-2 focus:ring-blue-500 focus:border-transparent"
-            required
-          />
-          <div className="flex justify-end mt-2">
-            <button type="submit" className="px-4 py-2 bg-blue-500 text-white rounded-md text-sm hover:bg-blue-600 transition">
-              Post Reply
-            </button>
-          </div>
-        </form>
-      )}
-      
-      {comment.replies && comment.replies.length > 0 && (
-        <div className="mt-4">
-          {renderComments(comment.replies, depth + 1, comment._id)}
-        </div>
-      )}
-    </div>
-  ));
-};
-
-  if (!postInfo) return '';
-
-  const username = userInfo?.username;
-  const id2 = userInfo?.id;
-
-  /**
-   * Asynchronously deletes a post.
-   *
-   * @param {any} postId - The ID of the post to delete.
-   * @return {Promise<void>} A promise that resolves after deleting the post.
-   */
-  async function deletePost(postId) {
-    try {
-      // Afficher la fenêtre modale de confirmation
-      setConfirmModalIsOpen(true);
-      const confirmDeletion = await new Promise(resolve => {
-        setConfirmModalOnConfirm(() => {
-          resolve(true);
-          setConfirmModalIsOpen(false);
-        });
-      });
-
-      if (confirmDeletion) {
-        const response = await fetch(`https://mern-backend-neon.vercel.app/post/${postId}`, {
-          method: 'DELETE',
-          credentials: 'include'
-        });
-
-        if (response.ok) {
-          // Gérer la suppression réussie
-          console.log('Post deleted successfully');
-          alert("Post deleted successfully");
-          // Rediriger vers la page d'accueil ou une autre page
-          window.location.href = '/';
-        } else {
-          // Gérer l'erreur
-          console.error('Error deleting post');
-        }
-      }
-    } catch (error) {
-      console.error(error);
-    }
-  }
-
-  const LikeIcon = () => (
-    <div className="svg-snoweb svg-theme-light">
-      <FaThumbsUp/>
-    </div>
-  );
-
-  const DislikeIcon = () => (
-    <div className="svg-snoweb svg-theme-light ">
-      <FaThumbsDown/>
-
-    </div>
-  );
-
-const formatImagePath = (path) => {
-<<<<<<< HEAD
-  if (path.startsWith('http')) {
-    return path;
-  }
-  return `https://mern-backend-neon.vercel.app/${path.replace(/\\/g, '/')}`;
-};
-=======
-  return `https://mern-backend-neon.vercel.app/${path.replace(/\\/g, '/')}`;
-};
-
->>>>>>> b6c879c5
-
-  
- return (
-    <div className="max-w-4xl mx-auto px-4 py-8">
-      <div className="mb-8">
-        <div className="relative w-full h-96 bg-cover bg-center rounded-lg overflow-hidden">
-          <img src={formatImagePath(postInfo.cover)} alt={postInfo.title} className="w-full h-full object-cover" />
-          <div className="absolute inset-0 bg-black bg-opacity-50 flex flex-col justify-center items-center text-white p-4">
-            <h1 className="text-4xl font-bold text-center mb-4">{postInfo.title}</h1>
-            <time className="text-lg">
-              {new Date(postInfo.createdAt).toLocaleString("en-US", {
-                month: "long",
-                day: "numeric",
-                year: "numeric"
-              })}
-            </time>
-          </div>
-        </div>
-      </div>
-
- <div className="bg-white shadow-lg rounded-lg p-6 mb-8">
-        <div 
-          className="prose max-w-none"
-          dangerouslySetInnerHTML={{ __html: formatContent(postInfo.content) }}
-        />
-      </div>
-
-      <div className="flex justify-center items-center space-x-8 mb-8">
-        <button onClick={handleLikePost} className={`flex items-center space-x-2 ${userLiked ? 'text-blue-500' : 'text-gray-500'} hover:text-blue-600 transition`}>
-          <FaThumbsUp className="w-6 h-6" />
-          <span className="text-lg">{likes}</span>
-        </button>
-        <button onClick={handleDislikePost} className={`flex items-center space-x-2 ${userDisliked ? 'text-red-500' : 'text-gray-500'} hover:text-red-600 transition`}>
-          <FaThumbsDown className="w-6 h-6" />
-          <span className="text-lg">{dislikes}</span>
-        </button>
-      </div>
-
-      {id2 === postInfo.author && (
-        <div className="flex justify-center space-x-4 mb-8">
-          <Link to={`/edit_page/${postInfo._id}`} className="flex items-center bg-green-500 hover:bg-green-600 text-white px-4 py-2 rounded-md transition">
-            Edit Post
-          </Link>
-          <button onClick={() => deletePost(postInfo._id)} className="flex items-center bg-red-500 hover:bg-red-600 text-white px-4 py-2 rounded-md transition">
-            Delete Post
-          </button>
-        </div>
-      )}
-
-      <div className="bg-gray-100 rounded-lg p-6">
-        <h2 className="text-2xl font-bold mb-6">Discussion ({comments.length})</h2>
-        
-        {username ? (
-          <form onSubmit={handleCommentSubmit} className="mb-8">
-            <textarea 
-              className="w-full p-3 border border-gray-300 rounded-lg focus:ring-2 focus:ring-blue-500 focus:border-transparent"
-              rows="4"
-              placeholder="Write your comment..."
-              value={newComment}
-              onChange={(e) => setNewComment(e.target.value)}
-              required
-            ></textarea>
-            <button 
-              type="submit"
-              className="mt-2 bg-blue-500 hover:bg-blue-600 text-white font-bold py-2 px-4 rounded transition"
-            >
-              Post Comment
-            </button>
-          </form>
-        ) : (
-          <p className="mb-6 text-gray-600">Please <Link to="/login_page" className="text-blue-500 hover:underline">log in</Link> to comment and like.</p>
-        )}
-
-        <div className="space-y-6">
-          {renderComments(comments)}
-        </div>
-      </div>
-
-      <ConfirmationModal 
-        isOpen={confirmModalIsOpen} 
-        onRequestClose={() => setConfirmModalIsOpen(false)} 
-        onConfirm={confirmModalOnConfirm} 
-      />
-    </div>
-  );
-};
-
-
-
-export default PostPage;
+import React, { useState, useEffect, useContext } from 'react';
+import { useParams, Link } from 'react-router-dom';
+import '../css/post_him.css';
+import { UserContext } from '../UserContext';
+import ConfirmationModal from '../components/ConfirmationModal';
+import '../css/Link-header.css'
+import { FaThumbsDown, FaThumbsUp } from 'react-icons/fa';
+import '../css/Post.css';
+interface Comment {
+  _id: string;
+  author: {
+    username: string;
+  };
+  content: string;
+  createdAt: string;
+  likes: string[];
+  dislikes: string[];
+}
+
+/**
+ * Asynchronously deletes a post.
+ *
+ * @param {any} postId - The ID of the post to delete.
+ * @return {Promise<void>} A promise that resolves after deleting the post.
+ */
+const PostPage = () => {
+  const [postInfo, setPostInfo] = useState(null);
+  const [openDropdown, setOpenDropdown] = useState(null);
+  const [comments, setComments] = useState<Comment[]>([]);
+  const [userLikes, setUserLikes] = useState<Record<string, boolean>>({});
+  const [newComment, setNewComment] = useState('');
+  const [replyingTo, setReplyingTo] = useState(null);
+  const [confirmModalIsOpen, setConfirmModalIsOpen] = useState(false);
+  const [editingComment, setEditingComment] = useState(null);
+  const [editedContent, setEditedContent] = useState('');
+  const [likes, setLikes] = useState(0);
+  const [dislikes, setDislikes] = useState(0);
+  const [userLiked, setUserLiked] = useState(false);
+  const [userDisliked, setUserDisliked] = useState(false);
+  const [confirmModalOnConfirm, setConfirmModalOnConfirm] = useState(() => () => {});
+  const { userInfo } = useContext(UserContext);
+  const { id } = useParams();
+
+const fetchComments = () => {
+  fetch(`https://mern-backend-neon.vercel.app/comments/${id}`)
+    .then(response => response.json())
+    .then((fetchedComments: Comment[]) => {
+      setComments(fetchedComments);
+    })
+    .catch(error => console.error('Error fetching comments:', error));
+};
+
+const formatContent = (content) => {
+    const parser = new DOMParser();
+    const doc = parser.parseFromString(content, 'text/html');
+    
+    // Centrer et arrondir toutes les images
+    doc.querySelectorAll('img').forEach(img => {
+      img.style.display = 'block';
+      img.style.margin = '0 auto';
+      img.style.borderRadius = '0.5rem';
+      img.style.maxWidth = '100%';
+      img.style.height = 'auto';
+    });
+  
+   // Ajuster l'espacement des titres et paragraphes
+  doc.querySelectorAll('h1, h2, h3, h4, h5, h6').forEach(heading => {
+    heading.style.marginTop = '1.5rem';
+    heading.style.marginBottom = '0.5rem';
+  });
+
+  doc.querySelectorAll('p').forEach(paragraph => {
+    paragraph.style.marginTop = '0.5rem';
+    paragraph.style.marginBottom = '1rem';
+  });
+
+    return doc.body.innerHTML;
+  };
+
+const handleLikeComment = async (commentId: string) => {
+  if (!userInfo) {
+    alert('You must be logged in to like a comment');
+    return;
+  }
+  try {
+    const response = await fetch(`https://mern-backend-neon.vercel.app/comment/${commentId}/like`, {
+      method: 'POST',
+      credentials: 'include',
+    });
+    if (response.ok) {
+      const data = await response.json();
+      setComments(comments.map(comment => 
+        comment._id === commentId 
+          ? {...comment, likes: data.likes, dislikes: data.dislikes} 
+          : comment
+      ));
+    }
+  } catch (error) {
+    console.error('Error liking comment:', error);
+  }
+};
+
+const handleDislikeComment = async (commentId: string) => {
+  if (!userInfo) {
+    alert('You must be logged in to dislike a comment');
+    return;
+  }
+  try {
+    const response = await fetch(`https://mern-backend-neon.vercel.app/comment/${commentId}/dislike`, {
+      method: 'POST',
+      credentials: 'include',
+    });
+    if (response.ok) {
+      const data = await response.json();
+      setComments(comments.map(comment => 
+        comment._id === commentId 
+          ? {...comment, likes: data.likes, dislikes: data.dislikes} 
+          : comment
+      ));
+    }
+  } catch (error) {
+    console.error('Error disliking comment:', error);
+  }
+};
+  const handleEditComment = (commentId) => {
+  const comment = comments.find(c => c._id === commentId);
+  setEditingComment(commentId);
+  setEditedContent(comment.content);
+  setOpenDropdown(null);
+};
+
+const handleUpdateComment = async (commentId) => {
+  try {
+    const response = await fetch(`https://mern-backend-neon.vercel.app/comment/${commentId}`, {
+      method: 'PUT',
+      headers: {
+        'Content-Type': 'application/json',
+      },
+      body: JSON.stringify({ content: editedContent }),
+      credentials: 'include',
+    });
+    if (response.ok) {
+      fetchComments();
+      setEditingComment(null);
+    } else {
+      alert('Failed to update comment');
+    }
+  } catch (error) {
+    console.error('Error updating comment:', error);
+  }
+};
+
+const handleDeleteComment = async (commentId) => {
+  if (window.confirm('Are you sure you want to delete this comment?')) {
+    try {
+      const response = await fetch(`api/comment/${commentId}`, {
+        method: 'DELETE',
+        credentials: 'include',
+      });
+      if (response.ok) {
+        fetchComments();
+      } else {
+        alert('Failed to delete comment');
+      }
+    } catch (error) {
+      console.error('Error deleting comment:', error);
+    }
+  }
+  setOpenDropdown(null);
+};
+const handleReply = async (parentId, content) => {
+  if (!userInfo) {
+    alert('You must be logged in to reply');
+    return;
+  }
+  try {
+    const response = await fetch('https://mern-backend-neon.vercel.app/comment', {
+      method: 'POST',
+      headers: {
+        'Content-Type': 'application/json',
+      },
+      body: JSON.stringify({
+        content,
+        postId: id,
+        parentId,
+      }),
+      credentials: 'include',
+    });
+    if (response.ok) {
+      fetchComments();
+    } else {
+      alert('Failed to post reply');
+    }
+  } catch (error) {
+    console.error('Error posting reply:', error);
+  }
+};
+ const handleCommentSubmit = async (e, parentId = null) => {
+    e.preventDefault();
+    try {
+      const response = await fetch('api/comment', {
+        method: 'POST',
+        headers: {
+          'Content-Type': 'application/json',
+        },
+        body: JSON.stringify({
+          content: newComment,
+          postId: id,
+          parentId,
+        }),
+        credentials: 'include',
+      });
+      if (response.ok) {
+        setNewComment('');
+        setReplyingTo(null);
+        fetchComments();
+      } else {
+        const data = await response.json();
+        alert(data.message || 'Failed to post comment');
+      }
+    } catch (error) {
+      console.error('Error posting comment:', error);
+      alert('An error occurred while posting your comment');
+    }
+  };
+
+  useEffect(() => {
+    fetch(`https://mern-backend-neon.vercel.app/post/${id}`)
+      .then(response => response.json())
+      .then(postInfo => {
+        setPostInfo(postInfo);
+        setLikes(postInfo.likes?.length || 0);
+        setDislikes(postInfo.dislikes?.length || 0);
+        if (userInfo) {
+          setUserLiked(postInfo.likes?.includes(userInfo.id));
+          setUserDisliked(postInfo.dislikes?.includes(userInfo.id));
+        }
+      })
+      .catch(error => console.error('Error fetching post:', error));
+
+    fetchComments();
+     const style = document.createElement('style');
+    style.textContent = `
+      .highlight {
+        animation: highlightFade 2s;
+      }
+      @keyframes highlightFade {
+        0% { background-color: #fff3cd; }
+        100% { background-color: transparent; }
+      }
+    `;
+    document.head.appendChild(style);
+
+    return () => {
+      document.head.removeChild(style);
+    };
+  }, [id, userInfo]);
+
+    const handleLikePost = async () => {
+    if (!userInfo) {
+      alert('You must be logged in to like a post');
+      return;
+    }
+    try {
+      const response = await fetch(`https://mern-backend-neon.vercel.app/post/${id}/like`, {
+        method: 'POST',
+        credentials: 'include',
+      });
+      if (response.ok) {
+        const data = await response.json();
+        setLikes(data.likes.length);
+        setDislikes(data.dislikes.length);
+        setUserLiked(data.likes.includes(userInfo.id));
+        setUserDisliked(data.dislikes.includes(userInfo.id));
+      }
+    } catch (error) {
+      console.error('Error liking post:', error);
+    }
+  };
+
+  const handleDislikePost = async () => {
+    if (!userInfo) {
+      alert('You must be logged in to dislike a post');
+      return;
+    }
+    try {
+      const response = await fetch(`https://mern-backend-neon.vercel.app/post/${id}/dislike`, {
+        method: 'POST',
+        credentials: 'include',
+      });
+      if (response.ok) {
+        const data = await response.json();
+        setLikes(data.likes.length);
+        setDislikes(data.dislikes.length);
+        setUserLiked(data.likes.includes(userInfo.id));
+        setUserDisliked(data.dislikes.includes(userInfo.id));
+      }
+    } catch (error) {
+      console.error('Error disliking post:', error);
+    }
+  };
+  const scrollToComment = (commentId) => {
+  const element = document.getElementById(`comment-${commentId}`);
+  if (element) {
+    element.scrollIntoView({ behavior: 'smooth' });
+    element.classList.add('highlight');
+    setTimeout(() => {
+      element.classList.remove('highlight');
+    }, 2000);
+  }
+};
+const renderComments = (comments, depth = 0, parentId = null) => {
+  return comments.map((comment) => (
+// [MermaidChart: 21eff2e7-b486-4790-8dbc-5b91f59c78c5]
+    <div key={comment._id} id={`comment-${comment._id}`} className={`${depth > 0 ? 'ml-8' : ''} bg-white rounded-lg shadow-md p-4 mb-4`}>
+      <div className="flex items-start space-x-3 mb-4">
+        <img 
+          className="w-10 h-10 rounded-full" 
+          src={`https://ui-avatars.com/api/?name=${comment.author.username}&background=random`} 
+          alt={comment.author.username} 
+        />
+        <div className="flex-1">
+          <div className="flex items-center justify-between">
+            <h4 className="font-semibold text-sm">{comment.author.username}</h4>
+            <span className="text-xs text-gray-500">{new Date(comment.createdAt).toLocaleString()}</span>
+          </div>
+          
+          {parentId && (
+            <div className="text-xs text-gray-500 mt-1 mb-2">
+              replying to <a 
+                href={`#comment-${parentId}`} 
+                onClick={(e) => {
+                  e.preventDefault();
+                  scrollToComment(parentId);
+                }} 
+                className="text-blue-500 hover:underline"
+              >
+                {comments.find(c => c._id === parentId)?.author.username}
+              </a>
+            </div>
+          )}
+
+          {editingComment === comment._id ? (
+            <form onSubmit={(e) => {
+              e.preventDefault();
+              handleUpdateComment(comment._id);
+            }} className="mt-2">
+              <textarea
+                value={editedContent}
+                onChange={(e) => setEditedContent(e.target.value)}
+                className="w-full p-2 border rounded text-sm"
+                required
+              />
+              <div className="flex justify-end mt-2 space-x-2">
+                <button type="submit" className="px-3 py-1 bg-blue-500 text-white rounded-md text-xs hover:bg-blue-600 transition">
+                  Update
+                </button>
+                <button onClick={() => setEditingComment(null)} className="px-3 py-1 bg-gray-300 text-gray-700 rounded-md text-xs hover:bg-gray-400 transition">
+                  Cancel
+                </button>
+              </div>
+            </form>
+          ) : (
+            <p className="text-gray-700 mt-1">{comment.content}</p>
+          )}
+          
+          <div className="flex items-center space-x-4 mt-3">
+            <button 
+              onClick={() => handleLikeComment(comment._id)} 
+              className={`flex items-center space-x-1 text-sm ${comment.likes.includes(userInfo?.id) ? 'text-blue-500' : 'text-gray-500'} hover:text-blue-600 transition`}
+            >
+              <FaThumbsUp />
+              <span>{comment.likes.length}</span>
+            </button>
+            <button 
+              onClick={() => handleDislikeComment(comment._id)} 
+              className={`flex items-center space-x-1 text-sm ${comment.dislikes.includes(userInfo?.id) ? 'text-red-500' : 'text-gray-500'} hover:text-red-600 transition`}
+            >
+              <FaThumbsDown />
+              <span>{comment.dislikes.length}</span>
+            </button>
+            <button 
+              onClick={() => setReplyingTo(comment._id)} 
+              className="flex items-center space-x-1 text-sm text-gray-500 hover:text-blue-500 transition"
+            >
+              <span>Reply</span>
+            </button>
+            {userInfo && userInfo.id === comment.author._id && (
+              <>
+                <button 
+                  onClick={() => handleEditComment(comment._id)} 
+                  className="flex items-center space-x-1 text-sm text-gray-500 hover:text-blue-500 transition"
+                >
+                  <span>Edit</span>
+                </button>
+                <button 
+                  onClick={() => handleDeleteComment(comment._id)} 
+                  className="flex items-center space-x-1 text-sm text-gray-500 hover:text-red-500 transition"
+                >
+                  <span>Delete</span>
+                </button>
+              </>
+            )}
+          </div>
+        </div>
+      </div>
+      
+      {replyingTo === comment._id && (
+        <form onSubmit={(e) => {
+          e.preventDefault();
+          handleReply(comment._id, newComment);
+          setNewComment('');
+          setReplyingTo(null);
+        }} className="mt-4">
+          <textarea
+            value={newComment}
+            onChange={(e) => setNewComment(e.target.value)}
+            placeholder="Write your reply..."
+            className="w-full p-2 border rounded text-sm focus:ring-2 focus:ring-blue-500 focus:border-transparent"
+            required
+          />
+          <div className="flex justify-end mt-2">
+            <button type="submit" className="px-4 py-2 bg-blue-500 text-white rounded-md text-sm hover:bg-blue-600 transition">
+              Post Reply
+            </button>
+          </div>
+        </form>
+      )}
+      
+      {comment.replies && comment.replies.length > 0 && (
+        <div className="mt-4">
+          {renderComments(comment.replies, depth + 1, comment._id)}
+        </div>
+      )}
+    </div>
+  ));
+};
+
+  if (!postInfo) return '';
+
+  const username = userInfo?.username;
+  const id2 = userInfo?.id;
+
+  /**
+   * Asynchronously deletes a post.
+   *
+   * @param {any} postId - The ID of the post to delete.
+   * @return {Promise<void>} A promise that resolves after deleting the post.
+   */
+  async function deletePost(postId) {
+    try {
+      // Afficher la fenêtre modale de confirmation
+      setConfirmModalIsOpen(true);
+      const confirmDeletion = await new Promise(resolve => {
+        setConfirmModalOnConfirm(() => {
+          resolve(true);
+          setConfirmModalIsOpen(false);
+        });
+      });
+
+      if (confirmDeletion) {
+        const response = await fetch(`https://mern-backend-neon.vercel.app/post/${postId}`, {
+          method: 'DELETE',
+          credentials: 'include'
+        });
+
+        if (response.ok) {
+          // Gérer la suppression réussie
+          console.log('Post deleted successfully');
+          alert("Post deleted successfully");
+          // Rediriger vers la page d'accueil ou une autre page
+          window.location.href = '/';
+        } else {
+          // Gérer l'erreur
+          console.error('Error deleting post');
+        }
+      }
+    } catch (error) {
+      console.error(error);
+    }
+  }
+
+  const LikeIcon = () => (
+    <div className="svg-snoweb svg-theme-light">
+      <FaThumbsUp/>
+    </div>
+  );
+
+  const DislikeIcon = () => (
+    <div className="svg-snoweb svg-theme-light ">
+      <FaThumbsDown/>
+
+    </div>
+  );
+
+const formatImagePath = (path) => {
+  if (path.startsWith('http')) {
+    return path;
+  }
+  return `https://mern-backend-neon.vercel.app/${path.replace(/\\/g, '/')}`;
+};
+
+  
+ return (
+    <div className="max-w-4xl mx-auto px-4 py-8">
+      <div className="mb-8">
+        <div className="relative w-full h-96 bg-cover bg-center rounded-lg overflow-hidden">
+          <img src={formatImagePath(postInfo.cover)} alt={postInfo.title} className="w-full h-full object-cover" />
+          <div className="absolute inset-0 bg-black bg-opacity-50 flex flex-col justify-center items-center text-white p-4">
+            <h1 className="text-4xl font-bold text-center mb-4">{postInfo.title}</h1>
+            <time className="text-lg">
+              {new Date(postInfo.createdAt).toLocaleString("en-US", {
+                month: "long",
+                day: "numeric",
+                year: "numeric"
+              })}
+            </time>
+          </div>
+        </div>
+      </div>
+
+ <div className="bg-white shadow-lg rounded-lg p-6 mb-8">
+        <div 
+          className="prose max-w-none"
+          dangerouslySetInnerHTML={{ __html: formatContent(postInfo.content) }}
+        />
+      </div>
+
+      <div className="flex justify-center items-center space-x-8 mb-8">
+        <button onClick={handleLikePost} className={`flex items-center space-x-2 ${userLiked ? 'text-blue-500' : 'text-gray-500'} hover:text-blue-600 transition`}>
+          <FaThumbsUp className="w-6 h-6" />
+          <span className="text-lg">{likes}</span>
+        </button>
+        <button onClick={handleDislikePost} className={`flex items-center space-x-2 ${userDisliked ? 'text-red-500' : 'text-gray-500'} hover:text-red-600 transition`}>
+          <FaThumbsDown className="w-6 h-6" />
+          <span className="text-lg">{dislikes}</span>
+        </button>
+      </div>
+
+      {id2 === postInfo.author && (
+        <div className="flex justify-center space-x-4 mb-8">
+          <Link to={`/edit_page/${postInfo._id}`} className="flex items-center bg-green-500 hover:bg-green-600 text-white px-4 py-2 rounded-md transition">
+            Edit Post
+          </Link>
+          <button onClick={() => deletePost(postInfo._id)} className="flex items-center bg-red-500 hover:bg-red-600 text-white px-4 py-2 rounded-md transition">
+            Delete Post
+          </button>
+        </div>
+      )}
+
+      <div className="bg-gray-100 rounded-lg p-6">
+        <h2 className="text-2xl font-bold mb-6">Discussion ({comments.length})</h2>
+        
+        {username ? (
+          <form onSubmit={handleCommentSubmit} className="mb-8">
+            <textarea 
+              className="w-full p-3 border border-gray-300 rounded-lg focus:ring-2 focus:ring-blue-500 focus:border-transparent"
+              rows="4"
+              placeholder="Write your comment..."
+              value={newComment}
+              onChange={(e) => setNewComment(e.target.value)}
+              required
+            ></textarea>
+            <button 
+              type="submit"
+              className="mt-2 bg-blue-500 hover:bg-blue-600 text-white font-bold py-2 px-4 rounded transition"
+            >
+              Post Comment
+            </button>
+          </form>
+        ) : (
+          <p className="mb-6 text-gray-600">Please <Link to="/login_page" className="text-blue-500 hover:underline">log in</Link> to comment and like.</p>
+        )}
+
+        <div className="space-y-6">
+          {renderComments(comments)}
+        </div>
+      </div>
+
+      <ConfirmationModal 
+        isOpen={confirmModalIsOpen} 
+        onRequestClose={() => setConfirmModalIsOpen(false)} 
+        onConfirm={confirmModalOnConfirm} 
+      />
+    </div>
+  );
+};
+
+
+
+export default PostPage;