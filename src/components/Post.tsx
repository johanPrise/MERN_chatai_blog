--- conflicted
+++ resolved
@@ -1,93 +1,85 @@
-import React, {useState, useEffect} from "react";
-import "../css/Post.css";
-import { Link } from "react-router-dom";
-// Importation de la fonction formatISO9075
-import { formatISO9075 } from "date-fns";
-// Importation de la fonction htmlToText
-import { htmlToText } from "html-to-text";
-type PostType = {
-  _id: string;
-  title: string;
-  summary: string;
-  cover: string;
-  author: { username: string };
-  createdAt: string | Date;
-  content: string;
-  category: { // Ajout du champ category
-    _id: string;
-    name: string;
-    description?:string
-  };
-};
-
-
-/**
- * Renders an author badge component with the given author name.
- *
- * @param {string} author - The name of the author to display in the badge.
- * @return {JSX.Element} A React component representing the author badge.
- */
-const AuthorBadge = ({ author }) => {
-  return (
-    <div className="inline-flex items-center px-2 py-1 rounded-full bg-gray-200 text-gray-700 text-xs transition-all duration-300 ease-out hover:bg-green-500 hover:text-white hover:scale-105">
-      {author}
-    </div>
-  );
-};
-
-/**
- * Renders a post component with the given post data.
- *
- * @param {PostType} post - The post data to render.
- * @return {JSX.Element} A React component representing the post.
- */
-export default function Post({ post }: { post: PostType }) {
-  const { _id, title, summary, cover, author, createdAt, content, category } = post;
-
-  // Convert HTML content to plain text
-  const plainTextContent = htmlToText(content, {
-    wordwrap: 130,
-    limits: { maxInputLength: 500 },
-  });
-
-  return (
-    <article className="overflow-hidden rounded-lg shadow transition hover:shadow-lg">
-<<<<<<< HEAD
-<img
-  alt=""
-  src={cover.startsWith('http') ? cover : `https://mern-backend-neon.vercel.app/${cover}`}
-  className="h-56 w-full object-cover"
-/>
-=======
-      <img
-        alt=""
-        src={`https://mern-backend-neon.vercel.app/${cover}`}
-        className="h-56 w-full object-cover"
-      />
->>>>>>> b6c879c5
-
-      <div className="bg-white p-4 sm:p-6">
-        <time dateTime={formatISO9075(new Date(createdAt))} className="block text-xs text-gray-500">
-          {new Date(createdAt).toLocaleString("default", {
-            year: "numeric",
-            month: "short",
-            day: "numeric",
-          })}
-        </time>
-
-        <Link to={`/Post/${_id}`}>
-          <h3 className="mt-0.5 text-lg text-gray-900">{title}</h3>
-        </Link>
-
-        <p className="mt-2 line-clamp-3 text-sm/relaxed text-gray-500">
-          {summary}
-        </p>
-
-        <div className="mt-2 flex items-center">
-          <AuthorBadge author={author.username} />
-        </div>
-      </div>
-    </article>
-  );
-}
-export type { PostType };
+import React, {useState, useEffect} from "react";
+import "../css/Post.css";
+import { Link } from "react-router-dom";
+// Importation de la fonction formatISO9075
+import { formatISO9075 } from "date-fns";
+// Importation de la fonction htmlToText
+import { htmlToText } from "html-to-text";
+type PostType = {
+  _id: string;
+  title: string;
+  summary: string;
+  cover: string;
+  author: { username: string };
+  createdAt: string | Date;
+  content: string;
+  category: { // Ajout du champ category
+    _id: string;
+    name: string;
+    description?:string
+  };
+};
+
+
+/**
+ * Renders an author badge component with the given author name.
+ *
+ * @param {string} author - The name of the author to display in the badge.
+ * @return {JSX.Element} A React component representing the author badge.
+ */
+const AuthorBadge = ({ author }) => {
+  return (
+    <div className="inline-flex items-center px-2 py-1 rounded-full bg-gray-200 text-gray-700 text-xs transition-all duration-300 ease-out hover:bg-green-500 hover:text-white hover:scale-105">
+      {author}
+    </div>
+  );
+};
+
+/**
+ * Renders a post component with the given post data.
+ *
+ * @param {PostType} post - The post data to render.
+ * @return {JSX.Element} A React component representing the post.
+ */
+export default function Post({ post }: { post: PostType }) {
+  const { _id, title, summary, cover, author, createdAt, content, category } = post;
+
+  // Convert HTML content to plain text
+  const plainTextContent = htmlToText(content, {
+    wordwrap: 130,
+    limits: { maxInputLength: 500 },
+  });
+
+  return (
+    <article className="overflow-hidden rounded-lg shadow transition hover:shadow-lg">
+<img
+  alt=""
+  src={cover.startsWith('http') ? cover : `https://mern-backend-neon.vercel.app/${cover}`}
+  className="h-56 w-full object-cover"
+/>
+
+      <div className="bg-white p-4 sm:p-6">
+        <time dateTime={formatISO9075(new Date(createdAt))} className="block text-xs text-gray-500">
+          {new Date(createdAt).toLocaleString("default", {
+            year: "numeric",
+            month: "short",
+            day: "numeric",
+          })}
+        </time>
+
+        <Link to={`/Post/${_id}`}>
+          <h3 className="mt-0.5 text-lg text-gray-900">{title}</h3>
+        </Link>
+
+        <p className="mt-2 line-clamp-3 text-sm/relaxed text-gray-500">
+          {summary}
+        </p>
+
+        <div className="mt-2 flex items-center">
+          <AuthorBadge author={author.username} />
+        </div>
+      </div>
+    </article>
+  );
+}
+export type { PostType };